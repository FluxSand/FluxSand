--- conflicted
+++ resolved
@@ -153,21 +153,9 @@
 
 Full program need to be compiled and installed on the Raspberry Pi 5B. But the unit test can be run on any Linux platform with onnxruntime.
 
-## 📸 Social Media
-
-<<<<<<< HEAD
-```bash
-systemctl status fluxsand.service
-journalctl -u fluxsand.service -f
-```
-
-
 ## **🔗 Relevant Links**
 
 [**Documentation 📝**](https://fluxsand.github.io/)  
 [**GitHub Repository 🔗**](https://github.com/FluxSand/FluxSand)  
 [**Demo Video 🎥**](https://www.instagram.com/reel/DItV1Tgt_SF/?igsh=OG52cnpjYjh2Z2E0)  
 [**Social Media Promotion 📢**](https://www.instagram.com/fluxsand?igsh=Z2p2bWhleHZlZGo=)
-=======
-Please see our [Instagram](https://www.instagram.com/fluxsand/reels/)
->>>>>>> 11eca4ce
